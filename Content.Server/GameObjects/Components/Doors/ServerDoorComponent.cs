﻿#nullable enable
using System;
using System.Linq;
using System.Threading;
<<<<<<< HEAD
using Content.Server.Atmos;
=======
using System.Threading.Tasks;
>>>>>>> 6969b79c
using Content.Server.GameObjects.Components.Access;
using Content.Server.GameObjects.Components.Atmos;
using Content.Server.GameObjects.Components.GUI;
using Content.Server.GameObjects.Components.Interactable;
using Content.Server.GameObjects.Components.Mobs;
using Content.Server.GameObjects.EntitySystems;
using Content.Shared.Damage;
using Content.Shared.GameObjects.Components.Body;
using Content.Shared.GameObjects.Components.Damage;
using Content.Shared.GameObjects.Components.Doors;
using Content.Shared.GameObjects.Components.Interactable;
using Content.Shared.GameObjects.Components.Movement;
using Content.Shared.Interfaces.GameObjects.Components;
using Robust.Server.GameObjects;
using Robust.Server.GameObjects.EntitySystems;
using Robust.Shared.Audio;
using Robust.Shared.GameObjects;
using Robust.Shared.GameObjects.Components;
using Robust.Shared.GameObjects.Systems;
using Robust.Shared.Interfaces.GameObjects;
using Robust.Shared.Maths;
using Robust.Shared.Serialization;
using Robust.Shared.ViewVariables;
using Timer = Robust.Shared.Timers.Timer;

namespace Content.Server.GameObjects.Components.Doors
{
    [RegisterComponent]
    [ComponentReference(typeof(IActivate))]
    public class ServerDoorComponent : Component, IActivate, ICollideBehavior, IInteractUsing
    {
        public override string Name => "Door";

        private DoorState _state = DoorState.Closed;

        public virtual DoorState State
        {
            get => _state;
            protected set => _state = value;
        }

        protected float OpenTimeCounter;
        protected bool AutoClose = true;
        protected const float AutoCloseDelay = 5;
        protected float CloseSpeed = AutoCloseDelay;
        
        private CancellationTokenSource _cancellationTokenSource = new CancellationTokenSource();

        protected virtual TimeSpan CloseTimeOne => TimeSpan.FromSeconds(0.3f);
        protected virtual TimeSpan CloseTimeTwo => TimeSpan.FromSeconds(0.9f);
        protected virtual TimeSpan OpenTimeOne => TimeSpan.FromSeconds(0.3f);
        protected virtual TimeSpan OpenTimeTwo => TimeSpan.FromSeconds(0.9f);
        protected virtual TimeSpan DenyTime => TimeSpan.FromSeconds(0.45f);

        private const int DoorCrushDamage = 15;
        private const float DoorStunTime = 5f;
        protected bool Safety = true;

        [ViewVariables] private bool _occludes;

<<<<<<< HEAD
        public bool Occludes => _occludes;
=======
        [ViewVariables]
        public bool IsWeldedShut
        {
            get => _isWeldedShut;
            set
            {
                if (_isWeldedShut == value)
                {
                    return;
                }

                _isWeldedShut = value;
                SetAppearance(_isWeldedShut ? DoorVisualState.Welded : DoorVisualState.Closed);
            }
        }
        private bool _isWeldedShut;

        private bool _canWeldShut = true;
>>>>>>> 6969b79c

        public override void ExposeData(ObjectSerializer serializer)
        {
            base.ExposeData(serializer);

            serializer.DataField(ref _occludes, "occludes", true);
            serializer.DataField(ref _isWeldedShut, "welded", false);
        }

        public override void OnRemove()
        {
            _cancellationTokenSource?.Cancel();

            base.OnRemove();
        }

        protected virtual void ActivateImpl(ActivateEventArgs eventArgs)
        {
            if (State == DoorState.Open)
            {
                TryClose(eventArgs.User);
            }
            else if (State == DoorState.Closed)
            {
                TryOpen(eventArgs.User);
            }
        }

        void IActivate.Activate(ActivateEventArgs eventArgs)
        {
            ActivateImpl(eventArgs);
        }

        void ICollideBehavior.CollideWith(IEntity entity)
        {
            if (State != DoorState.Closed)
            {
                return;
            }

            // Disabled because it makes it suck hard to walk through double doors.

            if (entity.HasComponent<ISharedBodyManagerComponent>())
            {
                if (!entity.TryGetComponent<IMoverComponent>(out var mover)) return;

                /*
                // TODO: temporary hack to fix the physics system raising collision events akwardly.
                // E.g. when moving parallel to a door by going off the side of a wall.
                var (walking, sprinting) = mover.VelocityDir;
                // Also TODO: walking and sprint dir are added together here
                // instead of calculating their contribution correctly.
                var dotProduct = Vector2.Dot((sprinting + walking).Normalized, (entity.Transform.WorldPosition - Owner.Transform.WorldPosition).Normalized);
                if (dotProduct <= -0.85f)
                    TryOpen(entity);
                */

                TryOpen(entity);
            }
        }

        protected void SetAppearance(DoorVisualState state)
        {
            if (Owner.TryGetComponent(out AppearanceComponent? appearance))
            {
                appearance.SetData(DoorVisuals.VisualState, state);
            }
        }

        public virtual bool CanOpen()
        {
            return !_isWeldedShut;
        }

        public virtual bool CanOpen(IEntity user)
        {
            if (!CanOpen()) return false;

            if (!Owner.TryGetComponent<AccessReader>(out var accessReader))
            {
                return true;
            }

            var doorSystem = EntitySystem.Get<DoorSystem>();
            var isAirlockExternal = HasAccessType("External");

            return doorSystem.AccessType switch
            {
                DoorSystem.AccessTypes.AllowAll => true,
                DoorSystem.AccessTypes.AllowAllIdExternal => isAirlockExternal ? accessReader.IsAllowed(user) : true,
                DoorSystem.AccessTypes.AllowAllNoExternal => !isAirlockExternal,
                _ => accessReader.IsAllowed(user)
            };
        }

        /// <summary>
        /// Returns whether a door has a certain access type. For example, maintenance doors will have access type
        /// "Maintenance" in their AccessReader.
        /// </summary>
        private bool HasAccessType(string accesType)
        {
            if(Owner.TryGetComponent<AccessReader>(out var accessReader))
            {
                return accessReader.AccessLists.Any(list => list.Contains(accesType));
            }

            return true;
        }

        public void TryOpen(IEntity user)
        {
            if (CanOpen(user))
            {
                Open();

                if (user.TryGetComponent(out HandsComponent? hands) && hands.Count == 0)
                {
                    EntitySystem.Get<AudioSystem>().PlayFromEntity("/Audio/Effects/bang.ogg", Owner,
                                                                   AudioParams.Default.WithVolume(-2));
                }
            }
            else
            {
                Deny();
            }
        }

        public void Open()
        {
            if (State != DoorState.Closed)
            {
                return;
            }

            _canWeldShut = false;
            State = DoorState.Opening;
            SetAppearance(DoorVisualState.Opening);
            if (_occludes && Owner.TryGetComponent(out OccluderComponent? occluder))
            {
                occluder.Enabled = false;
            }

            Timer.Spawn(OpenTimeOne, async () =>
            {
                if (Owner.TryGetComponent(out AirtightComponent? airtight))
                {
                    airtight.AirBlocked = false;
                }

                if (Owner.TryGetComponent(out ICollidableComponent? collidable))
                {
                    collidable.Hard = false;
                }

                await Timer.Delay(OpenTimeTwo, _cancellationTokenSource.Token);

                State = DoorState.Open;
                SetAppearance(DoorVisualState.Open);
            }, _cancellationTokenSource.Token);

            Owner.EntityManager.EventBus.RaiseEvent(EventSource.Local, new AccessReaderChangeMessage(Owner, false));
        }

        public virtual bool CanClose()
        {
            return true;
        }

        public virtual bool CanClose(IEntity user)
        {
            if (!CanClose()) return false;
            if (!Owner.TryGetComponent(out AccessReader? accessReader))
            {
                return true;
            }

            return accessReader.IsAllowed(user);
        }

        public void TryClose(IEntity user)
        {
            if (!CanClose(user))
            {
                Deny();
                return;
            }

            Close();
        }

        private void CheckCrush()
        {
            if (!Owner.TryGetComponent(out ICollidableComponent? body))
            {
                return;
            }

            // Check if collides with something
            var collidesWith = body.GetCollidingEntities(Vector2.Zero, false);
            if (collidesWith.Count() != 0)
            {
                // Crush
                bool hitSomeone = false;
                foreach (var e in collidesWith)
                {
                    if (!e.TryGetComponent(out StunnableComponent? stun)
                        || !e.TryGetComponent(out IDamageableComponent? damage)
                        || !e.TryGetComponent(out ICollidableComponent? otherBody))
                        continue;

                    var percentage = otherBody.WorldAABB.IntersectPercentage(body.WorldAABB);

                    if (percentage < 0.1f)
                        continue;

                    damage.ChangeDamage(DamageType.Blunt, DoorCrushDamage, false, Owner);
                    stun.Paralyze(DoorStunTime);
                    hitSomeone = true;
                }

                // If we hit someone, open up after stun (opens right when stun ends)
                if (hitSomeone)
                {
                    Timer.Spawn(TimeSpan.FromSeconds(DoorStunTime) - OpenTimeOne - OpenTimeTwo, () => Open());
                }
            }
        }

        public bool IsHoldingPressure(float threshold = 20)
        {
            var atmosphereSystem = EntitySystem.Get<AtmosphereSystem>();

            if (!Owner.Transform.GridPosition.TryGetTileAtmosphere(out var tileAtmos))
                return false;

            var gridAtmosphere = atmosphereSystem.GetGridAtmosphere(Owner.Transform.GridID);

            if (gridAtmosphere == null)
                return false;

            var minMoles = float.MaxValue;
            var maxMoles = 0f;

            foreach (var (direction, adjacent) in gridAtmosphere.GetAdjacentTiles(tileAtmos.GridIndices))
            {
                var moles = adjacent.Air.TotalMoles;
                if (moles < minMoles)
                    minMoles = moles;
                if (moles > maxMoles)
                    maxMoles = moles;
            }

            return (maxMoles - minMoles) > threshold;
        }

        public bool IsHoldingFire()
        {
            var atmosphereSystem = EntitySystem.Get<AtmosphereSystem>();

            if (!Owner.Transform.GridPosition.TryGetTileAtmosphere(out var tileAtmos))
                return false;

            if (tileAtmos.Hotspot.Valid)
                return true;

            var gridAtmosphere = atmosphereSystem.GetGridAtmosphere(Owner.Transform.GridID);

            if (gridAtmosphere == null)
                return false;

            foreach (var (direction, adjacent) in gridAtmosphere.GetAdjacentTiles(tileAtmos.GridIndices))
            {
                if (adjacent.Hotspot.Valid)
                    return true;
            }

            return false;
        }

        public bool Close()
        {
            bool shouldCheckCrush = false;

            if (Owner.TryGetComponent(out ICollidableComponent? collidable) && collidable.IsColliding(Vector2.Zero, false))
            {
                if (Safety)
                    return false;

                // check if we crush someone while closing
                shouldCheckCrush = true;
            }

            State = DoorState.Closing;
            OpenTimeCounter = 0;
            SetAppearance(DoorVisualState.Closing);
            if (_occludes && Owner.TryGetComponent(out OccluderComponent? occluder))
            {
                occluder.Enabled = true;
            }

            Timer.Spawn(CloseTimeOne, async () =>
            {
                if (shouldCheckCrush)
                {
                    CheckCrush();
                }

                if (Owner.TryGetComponent(out AirtightComponent? airtight))
                {
                    airtight.AirBlocked = true;
                }

                if (Owner.TryGetComponent(out ICollidableComponent? body))
                {
                    body.Hard = true;
                }

                await Timer.Delay(CloseTimeTwo, _cancellationTokenSource.Token);

                _canWeldShut = true;
                State = DoorState.Closed;
                SetAppearance(DoorVisualState.Closed);
            }, _cancellationTokenSource.Token);
            Owner.EntityManager.EventBus.RaiseEvent(EventSource.Local, new AccessReaderChangeMessage(Owner, true));
            return true;
        }

        public virtual void Deny()
        {
            if (State == DoorState.Open || _isWeldedShut)
            {
                return;
            }

            SetAppearance(DoorVisualState.Deny);
            Timer.Spawn(DenyTime, () =>
            {
                SetAppearance(DoorVisualState.Closed);
            }, _cancellationTokenSource.Token);
        }

        public virtual void OnUpdate(float frameTime)
        {
            if (State != DoorState.Open)
            {
                return;
            }

            if (AutoClose)
            {
                OpenTimeCounter += frameTime;
            }

            if (OpenTimeCounter > CloseSpeed)
            {
                if (!CanClose() || !Close())
                {
                    // Try again in 2 seconds if it's jammed or something.
                    OpenTimeCounter -= 2;
                }
            }
        }

        public enum DoorState
        {
            Closed,
            Open,
            Closing,
            Opening,
        }

        public virtual async Task<bool> InteractUsing(InteractUsingEventArgs eventArgs)
        {
            if (!_canWeldShut)
                return false;

            if (!eventArgs.Using.TryGetComponent(out WelderComponent? tool))
                return false;

            if (!await tool.UseTool(eventArgs.User, Owner, 3f, ToolQuality.Welding, 3f, () => _canWeldShut))
                return false;

            IsWeldedShut ^= true;
            return true;
        }
    }
}<|MERGE_RESOLUTION|>--- conflicted
+++ resolved
@@ -2,11 +2,8 @@
 using System;
 using System.Linq;
 using System.Threading;
-<<<<<<< HEAD
 using Content.Server.Atmos;
-=======
 using System.Threading.Tasks;
->>>>>>> 6969b79c
 using Content.Server.GameObjects.Components.Access;
 using Content.Server.GameObjects.Components.Atmos;
 using Content.Server.GameObjects.Components.GUI;
@@ -67,9 +64,8 @@
 
         [ViewVariables] private bool _occludes;
 
-<<<<<<< HEAD
         public bool Occludes => _occludes;
-=======
+
         [ViewVariables]
         public bool IsWeldedShut
         {
@@ -88,7 +84,6 @@
         private bool _isWeldedShut;
 
         private bool _canWeldShut = true;
->>>>>>> 6969b79c
 
         public override void ExposeData(ObjectSerializer serializer)
         {
