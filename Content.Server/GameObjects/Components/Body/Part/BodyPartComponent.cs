--- conflicted
+++ resolved
@@ -99,11 +99,7 @@
             }
         }
 
-<<<<<<< HEAD
-        async Task IAfterInteract.AfterInteract(AfterInteractEventArgs eventArgs)
-=======
-        public async Task<bool> AfterInteract(AfterInteractEventArgs eventArgs)
->>>>>>> 3be3b7da
+        async Task<bool> IAfterInteract.AfterInteract(AfterInteractEventArgs eventArgs)
         {
             // TODO BODY
             if (eventArgs.Target == null)
