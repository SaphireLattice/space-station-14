--- conflicted
+++ resolved
@@ -58,7 +58,6 @@
         }
     }
 
-<<<<<<< HEAD
     /// <summary>
     /// Is the strap entity already rotated north? Lower the draw depth of the buckled entity.
     /// </summary>
@@ -90,23 +89,6 @@
         }
     }
 
-    private void OnHandleState(Entity<BuckleComponent> ent, ref ComponentHandleState args)
-    {
-        if (args.Current is not BuckleState state)
-            return;
-
-        ent.Comp.DontCollide = state.DontCollide;
-        ent.Comp.BuckleTime = state.BuckleTime;
-        var strapUid = EnsureEntity<BuckleComponent>(state.BuckledTo, ent);
-
-        SetBuckledTo(ent, strapUid == null ? null : new (strapUid.Value, null));
-
-        var (uid, component) = ent;
-
-    }
-
-=======
->>>>>>> f8514e78
     private void OnAppearanceChange(EntityUid uid, BuckleComponent component, ref AppearanceChangeEvent args)
     {
         if (!TryComp<RotationVisualsComponent>(uid, out var rotVisuals))
